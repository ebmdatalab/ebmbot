import time
from datetime import datetime
from datetime import timedelta
from unittest.mock import call
from unittest.mock import patch
from unittest.mock import MagicMock

import pytest

from bots.openprescribing.openprescribing import deploy_live_delayed
from bots.openprescribing.openprescribing import deploy_live_now
from bots.openprescribing.openprescribing import suppress_deploy
from bots.openprescribing.openprescribing import cancel_suppression
from bots.openprescribing.openprescribing import cancel_deploy_live
from bots.openprescribing.openprescribing import show_status
from bots.openprescribing import flags


@pytest.fixture(autouse=True)
def reset_flags():
    """Reset `global` flags between tests
    """
    old_flags = {}
    for possible_variable in dir(flags):
        if not possible_variable.startswith('__'):
            old_flags[possible_variable] = getattr(flags, possible_variable)

    yield
    for k, v in old_flags.items():
        setattr(flags, k, v)


@patch('bots.openprescribing.openprescribing.reset_or_deploy_timer')
@patch('bots.openprescribing.openprescribing.datetime')
@patch('bots.openprescribing.openprescribing._time_today')
def test_deploy_live_delayed_with_suppression(
        mock_time_today, mock_datetime, mock_timer):
    now = datetime.now()

    # Set time to 1pm
    mock_now = datetime(*now.timetuple()[:3], 13, 00)
    mock_datetime.now.return_value = mock_now
    mock_message = MagicMock()

    # Try do deploy during suppression period
    mock_time_today.side_effect = [
        mock_now - timedelta(hours=1),
        mock_now + timedelta(hours=1)]
    # `None` as final two args because mocked by previous line:
    suppress_deploy(mock_message, None, None)
    assert 'Deployment suppressed' in str(mock_message.method_calls[-1])
    deploy_live_delayed(mock_message)
    assert 'Not deploying' in str(mock_message.method_calls[-1])
    mock_timer.assert_not_called()
    mock_message.reply.assert_called()

    # Check status
    show_status(mock_message)
    assert 'Deploys suppressed' in str(mock_message.method_calls[-1])

    # Cancel and try again
    cancel_suppression(mock_message)
    assert 'Cancelled' in str(mock_message.method_calls[-1])
    deploy_live_delayed(mock_message)
    assert 'Deploying in' in str(mock_message.method_calls[-1])

    # Set suppression to before now
    mock_time_today.side_effect = [
        mock_now - timedelta(hours=2),
        mock_now - timedelta(hours=1)]
    suppress_deploy(mock_message, None, None)
    show_status(mock_message)
    assert 'Deploys suppressed ' not in str(mock_message.method_calls[-1])
    deploy_live_delayed(mock_message)
    mock_timer.assert_called()
    assert 'Deploying in' in str(mock_message.method_calls[-1])


@patch('bots.openprescribing.openprescribing.safe_execute')
@patch('bots.openprescribing.openprescribing.DEPLOY_DELAY', 1.0)
def test_delayed_deploy(mock_execute):
    mock_message = MagicMock()
    deploy_live_delayed(mock_message)
    time.sleep(0.4)
    assert 'Deploying in' in str(mock_message.method_calls[-1])

    # Check status
    show_status(mock_message)
    assert 'Deploy due in' in str(mock_message.method_calls[-1])

    # Make sure we've not deployed yet
    mock_execute.assert_not_called()

    # And now we should be
    time.sleep(1)
    mock_execute.assert_called()
    assert 'done' in str(mock_message.method_calls[-1])


@patch('bots.openprescribing.openprescribing.safe_execute')
@patch('bots.openprescribing.openprescribing.DEPLOY_DELAY', 0.1)
def test_deploy_queued(mock_execute):
    """Two consecutive deployment calls should cause the second deployment
    to wait until the first is finished.

    """
    mock_message = MagicMock()
    mock_message.body = {'ts': 1234}   # Mock this being a threaded message
    deploy_live_delayed(mock_message)  # Deploying in N seconds
    flags.deploy_countdown = -1        # Simulate a long-running deployment
    deploy_live_delayed(mock_message)  # Deploy underway enqueues instead
    time.sleep(3)                      # Allow time for threads to start

    mock_message.assert_has_calls([
        call.reply(
            'Deploying in 0.1 seconds'),
        call.reply(
            "Deploy underway. Will start another when it's finished"),
        call.reply(
            'Deploy done'),
        call.reply(
            'Deploying in 0.1 seconds'),
        call.reply(
            'Deploy done')])


@patch('bots.openprescribing.openprescribing.safe_execute')
def test_deploy_cancellation(mock_execute):
    mock_message = MagicMock()
    deploy_live_delayed(mock_message)
    cancel_deploy_live(mock_message)
    show_status(mock_message)
    assert 'No deploys in progress' in str(mock_message.method_calls[-1])


@patch('bots.openprescribing.openprescribing.safe_execute')
def test_immediate_deploy(mock_execute):
    mock_message = MagicMock()
    deploy_live_now(mock_message)
    time.sleep(0.01)
    mock_execute.assert_called()
    mock_message.reply.assert_called()


@patch('bots.openprescribing.openprescribing.safe_execute')
def test_immediate_deploy_fabric_env(mock_execute):
    mock_message = MagicMock()
    deploy_live_now(mock_message)
    time.sleep(0.01)
    mock_execute.assert_called()
<<<<<<< HEAD
    mock_message.reply.assert_called()
=======
    mock_message.reply.assert_called()


@patch('ebmbot_runner.deploy_live_delayed')
@patch('ebmbot_runner.SlackClient')
def test_github_webhook(mock_slack, mock_deploy):
    client = ebmbot_runner.app.test_client()
    client.post('/', json={
        'action': 'closed',
        'pull_request': {'merged': 'true'}})
    mock_slack.assert_called()
    mock_deploy.assert_called()


@patch('bots.openprescribing.openprescribing.reset_or_deploy_timer')
def test_suppression_parsing(mock_timer):
    mock_message = MagicMock()

    suppress_deploy(mock_message, "1230", "14:30")
    assert flags.deploy_suppressed[0].hour == 12
    assert flags.deploy_suppressed[0].minute == 30
    assert flags.deploy_suppressed[1].hour == 14
    assert flags.deploy_suppressed[1].minute == 30

    with pytest.raises(ValueError):
        suppress_deploy(mock_message, "1230", "1130")

    with pytest.raises(ValueError):
        suppress_deploy(mock_message, "asd", "14:30")
>>>>>>> c05e511a
<|MERGE_RESOLUTION|>--- conflicted
+++ resolved
@@ -148,21 +148,7 @@
     deploy_live_now(mock_message)
     time.sleep(0.01)
     mock_execute.assert_called()
-<<<<<<< HEAD
     mock_message.reply.assert_called()
-=======
-    mock_message.reply.assert_called()
-
-
-@patch('ebmbot_runner.deploy_live_delayed')
-@patch('ebmbot_runner.SlackClient')
-def test_github_webhook(mock_slack, mock_deploy):
-    client = ebmbot_runner.app.test_client()
-    client.post('/', json={
-        'action': 'closed',
-        'pull_request': {'merged': 'true'}})
-    mock_slack.assert_called()
-    mock_deploy.assert_called()
 
 
 @patch('bots.openprescribing.openprescribing.reset_or_deploy_timer')
@@ -179,5 +165,4 @@
         suppress_deploy(mock_message, "1230", "1130")
 
     with pytest.raises(ValueError):
-        suppress_deploy(mock_message, "asd", "14:30")
->>>>>>> c05e511a
+        suppress_deploy(mock_message, "asd", "14:30")